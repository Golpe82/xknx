"""
Module for managing a remote value typically used within a sensor.

The module maps a given value_type to a DPT class and uses this class
for serialization and deserialization of the KNX value.
"""
from xknx.dpt import DPTArray, DPTBase
from xknx.exceptions import ConversionError

from .remote_value import RemoteValue


class RemoteValueSensor(RemoteValue):
    """Abstraction for many different sensor DPT types."""

    def __init__(self,
                 xknx,
                 group_address=None,
                 group_address_state=None,
                 sync_state=True,
                 value_type=None,
                 device_name=None,
                 feature_name="Value",
                 after_update_cb=None):
        """Initialize RemoteValueSensor class."""
        # pylint: disable=too-many-arguments
        _dpt_class = DPTBase.transcoder_by_value_type(value_type)
        if _dpt_class is None:
            raise ConversionError("invalid value type", value_type=value_type, device_name=device_name)
        self.dpt_class = _dpt_class
        super().__init__(xknx,
                         group_address,
                         group_address_state,
                         sync_state=sync_state,
                         device_name=device_name,
                         feature_name=feature_name,
                         after_update_cb=after_update_cb)
<<<<<<< HEAD
        if value_type not in self.DPTMAP:
            raise ConversionError("invalid value type",
                                  value_type=value_type, device_name=device_name, feature_name=feature_name)
        self.value_type = value_type
=======
>>>>>>> 28f9f540

    def payload_valid(self, payload):
        """Test if telegram payload may be parsed."""
        return (
            isinstance(payload, DPTArray) and
            len(payload.value) == self.dpt_class.payload_length)

    def to_knx(self, value):
        """Convert value to payload."""
        return DPTArray(self.dpt_class.to_knx(value))

    def from_knx(self, payload):
        """Convert current payload to value."""
        return self.dpt_class.from_knx(payload.value)

    @property
    def unit_of_measurement(self):
        """Return the unit of measurement."""
        return self.dpt_class.unit

    @property
    def ha_device_class(self):
        """Return a string representing the home assistant device class."""
        if hasattr(self.dpt_class, 'ha_device_class'):
            return self.dpt_class.ha_device_class
        return None<|MERGE_RESOLUTION|>--- conflicted
+++ resolved
@@ -35,13 +35,6 @@
                          device_name=device_name,
                          feature_name=feature_name,
                          after_update_cb=after_update_cb)
-<<<<<<< HEAD
-        if value_type not in self.DPTMAP:
-            raise ConversionError("invalid value type",
-                                  value_type=value_type, device_name=device_name, feature_name=feature_name)
-        self.value_type = value_type
-=======
->>>>>>> 28f9f540
 
     def payload_valid(self, payload):
         """Test if telegram payload may be parsed."""
