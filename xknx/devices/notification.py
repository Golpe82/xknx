"""Module for managing a notification via KNX."""
from xknx.remote_value import RemoteValueString

from .device import Device


class Notification(Device):
    """Class for managing a notification."""

    def __init__(self,
                 xknx,
                 name,
                 group_address=None,
                 group_address_state=None,
                 device_updated_cb=None):
        """Initialize notification class."""
        # pylint: disable=too-many-arguments
        super().__init__(xknx, name, device_updated_cb)

        self._message = RemoteValueString(xknx,
                                          group_address=group_address,
                                          group_address_state=group_address_state,
                                          device_name=name,
                                          after_update_cb=self.after_update)

    @classmethod
    def from_config(cls, xknx, name, config):
        """Initialize object from configuration structure."""
        group_address = \
            config.get('group_address')
        group_address_state = \
            config.get('group_address_state')

        return cls(xknx,
                   name,
                   group_address=group_address,
                   group_address_state=group_address_state)

    @property
    def message(self):
        """Return the current message."""
        return self._message.value

    async def set(self, message):
        """Set message."""
        cropped_message = message[:14]
        await self._message.set(cropped_message)

    async def process_group_write(self, telegram):
        """Process incoming GROUP WRITE telegram."""
        await self._message.process(telegram)

    def has_group_address(self, group_address):
        """Test if device has given group address."""
        return self._message.has_group_address(group_address)

    def state_addresses(self):
        """Return group addresses which should be requested to sync state."""
        return self._message.state_addresses()

    async def do(self, action):
        """Execute 'do' commands."""
        if action.startswith("message:"):
            await self.set(action[8:])
        else:
            self.xknx.logger.warning("Could not understand action %s for device %s", action, self.get_name())

<<<<<<< HEAD
    async def process_group_write(self, telegram):
        """Process incoming GROUP WRITE telegram."""
        if telegram.group_address == self.group_address:
            await self._process_message(telegram)

    async def _process_message(self, telegram):
        """Process incoming telegram for on/off state."""
        if not isinstance(telegram.payload, DPTArray):
            raise CouldNotParseTelegram(
                "payload not of type DPTArray",
                payload=telegram.payload,
                device_name=self.name)
        if len(telegram.payload.value) != 14:
            raise CouldNotParseTelegram(
                "payload has invalid length!=14",
                length=len(telegram.payload.value), device_name=self.name)
        await self._set_internal_message(DPTString().from_knx(telegram.payload.value))
=======
    def __str__(self):
        """Return object as readable string."""
        return '<Notification name="{0}" message="{1}" />' \
            .format(self.name,
                    self._message.group_addr_str())
>>>>>>> c56c7ead

    def __eq__(self, other):
        """Equal operator."""
        return self.__dict__ == other.__dict__<|MERGE_RESOLUTION|>--- conflicted
+++ resolved
@@ -54,9 +54,8 @@
         """Test if device has given group address."""
         return self._message.has_group_address(group_address)
 
-    def state_addresses(self):
-        """Return group addresses which should be requested to sync state."""
-        return self._message.state_addresses()
+    async def sync(self):
+        await self._message.read_state()
 
     async def do(self, action):
         """Execute 'do' commands."""
@@ -65,31 +64,11 @@
         else:
             self.xknx.logger.warning("Could not understand action %s for device %s", action, self.get_name())
 
-<<<<<<< HEAD
-    async def process_group_write(self, telegram):
-        """Process incoming GROUP WRITE telegram."""
-        if telegram.group_address == self.group_address:
-            await self._process_message(telegram)
-
-    async def _process_message(self, telegram):
-        """Process incoming telegram for on/off state."""
-        if not isinstance(telegram.payload, DPTArray):
-            raise CouldNotParseTelegram(
-                "payload not of type DPTArray",
-                payload=telegram.payload,
-                device_name=self.name)
-        if len(telegram.payload.value) != 14:
-            raise CouldNotParseTelegram(
-                "payload has invalid length!=14",
-                length=len(telegram.payload.value), device_name=self.name)
-        await self._set_internal_message(DPTString().from_knx(telegram.payload.value))
-=======
     def __str__(self):
         """Return object as readable string."""
         return '<Notification name="{0}" message="{1}" />' \
             .format(self.name,
                     self._message.group_addr_str())
->>>>>>> c56c7ead
 
     def __eq__(self, other):
         """Equal operator."""
