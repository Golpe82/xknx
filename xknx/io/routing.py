"""
Abstraction for handling KNX/IP routing.

Routing uses UDP Multicast to broadcast and receive KNX/IP messages.
"""
from xknx.knxip import APCICommand, KNXIPFrame, KNXIPServiceType
from xknx.telegram import TelegramDirection

from .udp_client import UDPClient


class Routing():
    """Class for handling KNX/IP routing."""

    def __init__(self, xknx, telegram_received_callback, local_ip):
        """Initialize Routing class."""
        self.xknx = xknx
        self.telegram_received_callback = telegram_received_callback
        self.local_ip = local_ip

        self.udpclient = UDPClient(self.xknx,
                                   (local_ip, 0),
<<<<<<< HEAD
                                   (self.xknx.multicast_group, self.xknx.multicast_port),
                                   multicast=True,
                                   bind_to_multicast_addr=bind_to_multicast_addr)
=======
                                   (DEFAULT_MCAST_GRP, DEFAULT_MCAST_PORT),
                                   multicast=True)
>>>>>>> 093daf70

        self.udpclient.register_callback(
            self.response_rec_callback,
            [KNXIPServiceType.ROUTING_INDICATION])

    def response_rec_callback(self, knxipframe, _):
        """Verify and handle knxipframe. Callback from internal udpclient."""
        if knxipframe.header.service_type_ident != \
                KNXIPServiceType.ROUTING_INDICATION:
            self.xknx.logger.warning("Service type not implemented: %s", knxipframe)
        elif knxipframe.body.cemi is None:
            # ignore unsupported CEMI frame
            return
        elif knxipframe.body.cemi.src_addr == self.xknx.own_address:
            self.xknx.logger.debug("Ignoring own packet")
        elif knxipframe.body.cemi.cmd not in (APCICommand.GROUP_READ,
                                              APCICommand.GROUP_WRITE,
                                              APCICommand.GROUP_RESPONSE):
            self.xknx.logger.warning("APCI not implemented: %s", knxipframe)
        else:
            telegram = knxipframe.body.cemi.telegram
            telegram.direction = TelegramDirection.INCOMING

            if self.telegram_received_callback is not None:
                self.telegram_received_callback(telegram)

    async def send_telegram(self, telegram):
        """Send Telegram to routing connected device."""
        knxipframe = KNXIPFrame(self.xknx)
        knxipframe.init(KNXIPServiceType.ROUTING_INDICATION)
        knxipframe.body.cemi.src_addr = self.xknx.own_address
        knxipframe.body.cemi.telegram = telegram
        knxipframe.body.cemi.sender = self.xknx.own_address
        knxipframe.normalize()
        await self.send_knxipframe(knxipframe)

    async def send_knxipframe(self, knxipframe):
        """Send KNXIPFrame to connected routing device."""
        self.udpclient.send(knxipframe)

    async def start(self):
        """Start routing."""
        await self.udpclient.connect()

    async def stop(self):
        """Stop routing."""
        await self.udpclient.stop()<|MERGE_RESOLUTION|>--- conflicted
+++ resolved
@@ -20,14 +20,8 @@
 
         self.udpclient = UDPClient(self.xknx,
                                    (local_ip, 0),
-<<<<<<< HEAD
                                    (self.xknx.multicast_group, self.xknx.multicast_port),
-                                   multicast=True,
-                                   bind_to_multicast_addr=bind_to_multicast_addr)
-=======
-                                   (DEFAULT_MCAST_GRP, DEFAULT_MCAST_PORT),
                                    multicast=True)
->>>>>>> 093daf70
 
         self.udpclient.register_callback(
             self.response_rec_callback,
