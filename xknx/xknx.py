--- conflicted
+++ resolved
@@ -22,16 +22,11 @@
     DEFAULT_MCAST_GRP,
     DEFAULT_MCAST_PORT,
     ConnectionConfig,
+    ConnectionConfigUSB,
     knx_interface_factory,
 )
-<<<<<<< HEAD
-from xknx.io.connection import ConnectionConfigUSB
-from xknx.io.usb_interface import USBInterface
-from xknx.telegram import GroupAddressType, IndividualAddress, Telegram
-=======
 from xknx.management import Management
 from xknx.telegram import GroupAddress, GroupAddressType, IndividualAddress, Telegram
->>>>>>> cac525e0
 
 from .__version__ import __version__ as VERSION
 
@@ -125,27 +120,11 @@
         if self.knxip_interface.connection_config.threaded:
             await self.connection_manager.register_loop()
         self.task_registry.start()
-<<<<<<< HEAD
-        if isinstance(self.connection_config, ConnectionConfig):
-            self.knxip_interface = KNXIPInterface(
-                self, connection_config=self.connection_config
-            )
-            logger.info(
-                "XKNX v%s starting %s connection to KNX bus.",
-                VERSION,
-                self.connection_config.connection_type.name.lower(),
-            )
-        if isinstance(self.connection_config, ConnectionConfigUSB):
-            self.knxip_interface = USBInterface(self, connection_config=self.connection_config)
-            logger.info("XKNX start logging on USB device (idVendor: 0x%04x, idProduct: 0x%04x)",
-                        self.connection_config.idVendor, self.connection_config.idProduct)
-=======
         logger.info(
             "XKNX v%s starting %s connection to KNX bus.",
             VERSION,
             self.knxip_interface.connection_config.connection_type.name.lower(),
         )
->>>>>>> cac525e0
         await self.knxip_interface.start()
         await self.telegram_queue.start()
         self.state_updater.start()
@@ -207,7 +186,6 @@
             "xknx.raw_socket",
             "xknx.telegram",
             "xknx.state_updater",
-            "xknx.usb"
         ]:
             _logger = logging.getLogger(log_namespace)
             _logger.addHandler(_handler)