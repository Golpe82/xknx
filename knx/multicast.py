--- conflicted
+++ resolved
@@ -9,11 +9,7 @@
 
     own_address_ = Address("15.15.250")
     #own_ip = "192.168.2.106"
-<<<<<<< HEAD
-    own_ip = "192.168.42.1"
-=======
     OWN_IP = "192.168.42.1"
->>>>>>> a346be82
 
     def __init__(self):
         pass
@@ -22,27 +18,11 @@
         sock = socket.socket(socket.AF_INET, socket.SOCK_DGRAM, socket.IPPROTO_UDP)
         sock.setsockopt(socket.IPPROTO_IP, socket.IP_MULTICAST_TTL, 2)
 
-<<<<<<< HEAD
-        sock.setsockopt(socket.IPPROTO_IP, socket.IP_MULTICAST_IF, socket.inet_aton(self.own_ip))
-=======
         sock.setsockopt(socket.IPPROTO_IP, socket.IP_MULTICAST_IF, socket.inet_aton(self.OWN_IP))
->>>>>>> a346be82
 
         sock.sendto(telegram.str(), (self.MCAST_GRP, self.MCAST_PORT))
 
     def recv(self, callback):
-<<<<<<< HEAD
-        sock = socket.socket(socket.AF_INET, socket.SOCK_DGRAM, socket.IPPROTO_UDP)
-        sock.setsockopt(socket.SOL_SOCKET, socket.SO_REUSEADDR, 1)
-
-        sock.setsockopt(socket.IPPROTO_IP, socket.IP_MULTICAST_IF, socket.inet_aton(self.own_ip))
-
-        sock.bind(('', self.MCAST_PORT))  # use MCAST_GRP instead of '' to listen only
-                             # to MCAST_GRP, not all groups on MCAST_PORT
-        mreq = struct.pack("4sl", socket.inet_aton(self.MCAST_GRP), socket.INADDR_ANY)
-
-        sock.setsockopt(socket.IPPROTO_IP, socket.IP_ADD_MEMBERSHIP, mreq)
-=======
         sock = socket.socket(socket.AF_INET, socket.SOCK_DGRAM)
         sock.bind(("", self.MCAST_PORT))
         sock.setsockopt(socket.IPPROTO_IP,
@@ -50,7 +30,6 @@
                                  socket.inet_aton(self.MCAST_GRP) +
                                  socket.inet_aton(self.OWN_IP))
         sock.setsockopt(socket.IPPROTO_IP, socket.IP_MULTICAST_LOOP, 0)
->>>>>>> a346be82
 
         while True:
             telegram_data = sock.recv(10240)
