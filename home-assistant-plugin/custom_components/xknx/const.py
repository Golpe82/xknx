"""Constants for the KNX integration."""
from enum import Enum

from homeassistant.components.climate.const import (
    HVAC_MODE_AUTO,
    HVAC_MODE_COOL,
    HVAC_MODE_DRY,
    HVAC_MODE_FAN_ONLY,
    HVAC_MODE_HEAT,
    HVAC_MODE_OFF,
    PRESET_AWAY,
    PRESET_COMFORT,
    PRESET_ECO,
    PRESET_NONE,
    PRESET_SLEEP,
)

DOMAIN = "xknx"

CONF_INVERT = "invert"
CONF_STATE_ADDRESS = "state_address"
CONF_SYNC_STATE = "sync_state"
CONF_RESET_AFTER = "reset_after"


class ColorTempModes(Enum):
    """Color temperature modes for config validation."""

    ABSOLUTE = "DPT-7.600"
    RELATIVE = "DPT-5.001"


class SupportedPlatforms(Enum):
    """Supported platforms."""

<<<<<<< HEAD
    COVER = "cover"
    LIGHT = "light"
    BINARY_sensor = "binary_sensor"
    CLIMATE = "climate"
    SWITCH = "switch"
    NOTIFY = "notify"
    SCENE = "scene"
    SENSOR = "sensor"
    WEATHER = "weather"
=======
    binary_sensor = "binary_sensor"
    climate = "climate"
    cover = "cover"
    fan = "fan"
    light = "light"
    notify = "notify"
    scene = "scene"
    sensor = "sensor"
    switch = "switch"
    weather = "weather"
>>>>>>> 2247fb07


# Map KNX controller modes to HA modes. This list might not be complete.
CONTROLLER_MODES = {
    # Map DPT 20.105 HVAC control modes
    "Auto": HVAC_MODE_AUTO,
    "Heat": HVAC_MODE_HEAT,
    "Cool": HVAC_MODE_COOL,
    "Off": HVAC_MODE_OFF,
    "Fan only": HVAC_MODE_FAN_ONLY,
    "Dry": HVAC_MODE_DRY,
}

PRESET_MODES = {
    # Map DPT 20.102 HVAC operating modes to HA presets
    "Auto": PRESET_NONE,
    "Frost Protection": PRESET_ECO,
    "Night": PRESET_SLEEP,
    "Standby": PRESET_AWAY,
    "Comfort": PRESET_COMFORT,
}

ATTR_COUNTER = "counter"<|MERGE_RESOLUTION|>--- conflicted
+++ resolved
@@ -33,28 +33,16 @@
 class SupportedPlatforms(Enum):
     """Supported platforms."""
 
-<<<<<<< HEAD
+    BINARY_SENSOR = "binary_sensor"
+    CLIMATE = "climate"
     COVER = "cover"
+    FAN = "fan"
     LIGHT = "light"
-    BINARY_sensor = "binary_sensor"
-    CLIMATE = "climate"
-    SWITCH = "switch"
     NOTIFY = "notify"
     SCENE = "scene"
     SENSOR = "sensor"
+    SWITCH = "switch"
     WEATHER = "weather"
-=======
-    binary_sensor = "binary_sensor"
-    climate = "climate"
-    cover = "cover"
-    fan = "fan"
-    light = "light"
-    notify = "notify"
-    scene = "scene"
-    sensor = "sensor"
-    switch = "switch"
-    weather = "weather"
->>>>>>> 2247fb07
 
 
 # Map KNX controller modes to HA modes. This list might not be complete.
