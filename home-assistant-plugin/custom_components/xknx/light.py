--- conflicted
+++ resolved
@@ -4,28 +4,16 @@
 import voluptuous as vol
 
 from homeassistant.components.light import (
-<<<<<<< HEAD
     ATTR_BRIGHTNESS, ATTR_COLOR_TEMP, ATTR_HS_COLOR, ATTR_WHITE_VALUE,
     PLATFORM_SCHEMA, SUPPORT_BRIGHTNESS, SUPPORT_COLOR, SUPPORT_COLOR_TEMP,
     SUPPORT_WHITE_VALUE, Light)
-from homeassistant.const import CONF_NAME
-=======
-    ATTR_BRIGHTNESS, ATTR_COLOR_TEMP, ATTR_HS_COLOR, PLATFORM_SCHEMA,
-    SUPPORT_BRIGHTNESS, SUPPORT_COLOR, SUPPORT_COLOR_TEMP, Light)
 from homeassistant.const import CONF_ADDRESS, CONF_NAME
->>>>>>> b26880ed
 from homeassistant.core import callback
 import homeassistant.helpers.config_validation as cv
 import homeassistant.util.color as color_util
 
-<<<<<<< HEAD
-from custom_components.xknx import ATTR_DISCOVER_DEVICES, DATA_XKNX
-
-CONF_ADDRESS = 'address'
-=======
 from . import ATTR_DISCOVER_DEVICES, DATA_XKNX
 
->>>>>>> b26880ed
 CONF_STATE_ADDRESS = 'state_address'
 CONF_BRIGHTNESS_ADDRESS = 'brightness_address'
 CONF_BRIGHTNESS_STATE_ADDRESS = 'brightness_state_address'
